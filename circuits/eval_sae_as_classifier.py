--- conflicted
+++ resolved
@@ -128,20 +128,9 @@
     And memory usage is low, so it makes sense to compute the state stack once and store it."""
     batch_data = {}
     for custom_function in custom_functions:
-<<<<<<< HEAD
         if custom_function in othello_utils:
             games = data[custom_function.__name__][start:end]
             batch_data[custom_function.__name__] = othello_utils.games_batch_to_state_stack_BLRRC(games).to(device)
-=======
-        config = chess_utils.config_lookup[custom_function.__name__]
-        if config.num_rows == 8:
-            state_stacks_BLRR = chess_utils.create_state_stacks(inputs_BL, custom_function).to(
-                device
-            )
-            batch_data[custom_function.__name__] = chess_utils.state_stack_to_one_hot(
-                config, device, state_stacks_BLRR
-            )  # B L R R C
->>>>>>> 0a5cde08
         else:
             config = chess_utils.config_lookup[custom_function.__name__]
             if config.num_rows == 8:
